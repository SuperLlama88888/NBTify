--- conflicted
+++ resolved
@@ -4,13 +4,9 @@
 import { readFile } from "node:fs/promises";
 import { inspect, promisify } from "node:util";
 import { read, write, parse, stringify, NBTData } from "../index.js";
-<<<<<<< HEAD
-import { file, snbt, nbt } from "./args.js";
-=======
 import { file, nbt, snbt, format, space } from "./args.js";
->>>>>>> 66024f1d
 
-import type { Format, RootTag } from "../index.js";
+import type { RootTag } from "../index.js";
 
 (async () => {
 
@@ -19,26 +15,6 @@
   throw new TypeError("Missing argument 'input'");
 }
 
-<<<<<<< HEAD
-const format: Format = {
-  rootName: "",
-  endian: "little",
-  compression: null,
-  bedrockLevel: null
-};
-
-const input = await readFile(file);
-const data: RootTag | NBTData = extname(file) === ".snbt" ? parse(input.toString()) : await read(input,format);
-
-if (!nbt){
-  console.log(snbt ? stringify(data,{ space: 2 }) : data);
-} else {
-  const output: string | Uint8Array = snbt ? stringify(data,{ space: 2 }) : await write(data,format);
-  await new Promise<Error | undefined>(resolve => process.stdout.write(output,resolve));
-}
-
-})();
-=======
 const buffer: Buffer = await readFile(file);
 
 const input: RootTag | NBTData = extname(file) === ".snbt"
@@ -59,4 +35,5 @@
   ? `${stringify(output,{ space: space ?? 2 })}\n`
   : await write(output);
 await promisify(process.stdout.write.bind(process.stdout))(result);
->>>>>>> 66024f1d
+
+})();